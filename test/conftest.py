import json
import pytest
import os

from elasticsearch import Elasticsearch
from pymongo import MongoClient
from pymongo.errors import ServerSelectionTimeoutError

from fhirstore import FHIRStore

DB_NAME = "fhirstore_test"
MONGO_USERNAME = os.getenv("MONGO_USERNAME")
MONGO_PASSWORD = os.getenv("MONGO_PASSWORD")
ES_PASSWORD = os.getenv("ES_PASSWORD")
ES_URL = os.getenv("ES_URL")


@pytest.fixture(scope="session")
def store():
    client = MongoClient(username=MONGO_USERNAME, password=MONGO_PASSWORD)
    try:
        client.server_info()
    except ServerSelectionTimeoutError as err:
        print("MongoClient could not reach server, is it running ?")
        raise
    client_es = Elasticsearch([ES_URL], http_auth=("elastic", ES_PASSWORD))

    fhirstore = FHIRStore(client, client_es, DB_NAME)
    fhirstore.reset()
<<<<<<< HEAD
    fhirstore.bootstrap(depth=4, resource="Patient")
    fhirstore.bootstrap(depth=4, resource="Practitioner")
    fhirstore.bootstrap(depth=4, resource="MedicationRequest")

=======
    fhirstore.bootstrap(depth=2, resource="Patient")
>>>>>>> d96f3425
    return fhirstore


@pytest.fixture(scope="session")
def mongo_client():
    return MongoClient(username=MONGO_USERNAME, password=MONGO_PASSWORD)[DB_NAME]


@pytest.fixture(scope="session")
def es_client():
    return Elasticsearch([ES_URL], http_auth=("elastic", ES_PASSWORD))


@pytest.fixture(scope="function")
def test_patient(mongo_client):
    with open("test/fixtures/patient-example.json") as f:
        patient = json.load(f)
        yield patient

        if patient.get("_id"):
            mongo_client["Patient"].delete_one({"_id": patient["_id"]})

<<<<<<< HEAD
@pytest.fixture(scope="function")
def test_practitioner(mongo_client):
    with open("test/fixtures/practitioner-example.json") as f:
        practitioner = json.load(f)
        yield practitioner

        if practitioner.get("_id"):
            mongo_client["Practitioner"].delete_one({"_id": practitioner["_id"]})


@pytest.fixture(scope="function")
def test_medicationrequest(mongo_client):
    with open("test/fixtures/medicationrequest-example.json") as f:
        medicationrequest = json.load(f)
        yield medicationrequest

        if medicationrequest.get("_id"):
            mongo_client["MedicationRequest"].delete_one({"_id": medicationrequest["_id"]})
=======

@pytest.fixture(scope="function")
def test_bundle(mongo_client):
    with open("test/fixtures/bundle-example.json") as f:
        bundle = json.load(f)
        yield bundle
>>>>>>> d96f3425
<|MERGE_RESOLUTION|>--- conflicted
+++ resolved
@@ -27,14 +27,10 @@
 
     fhirstore = FHIRStore(client, client_es, DB_NAME)
     fhirstore.reset()
-<<<<<<< HEAD
-    fhirstore.bootstrap(depth=4, resource="Patient")
-    fhirstore.bootstrap(depth=4, resource="Practitioner")
-    fhirstore.bootstrap(depth=4, resource="MedicationRequest")
+    fhirstore.bootstrap(depth=2, resource="Patient")
+    fhirstore.bootstrap(depth=2, resource="Practitioner")
+    fhirstore.bootstrap(depth=2, resource="MedicationRequest")
 
-=======
-    fhirstore.bootstrap(depth=2, resource="Patient")
->>>>>>> d96f3425
     return fhirstore
 
 
@@ -57,30 +53,10 @@
         if patient.get("_id"):
             mongo_client["Patient"].delete_one({"_id": patient["_id"]})
 
-<<<<<<< HEAD
-@pytest.fixture(scope="function")
-def test_practitioner(mongo_client):
-    with open("test/fixtures/practitioner-example.json") as f:
-        practitioner = json.load(f)
-        yield practitioner
 
-        if practitioner.get("_id"):
-            mongo_client["Practitioner"].delete_one({"_id": practitioner["_id"]})
-
-
-@pytest.fixture(scope="function")
-def test_medicationrequest(mongo_client):
-    with open("test/fixtures/medicationrequest-example.json") as f:
-        medicationrequest = json.load(f)
-        yield medicationrequest
-
-        if medicationrequest.get("_id"):
-            mongo_client["MedicationRequest"].delete_one({"_id": medicationrequest["_id"]})
-=======
 
 @pytest.fixture(scope="function")
 def test_bundle(mongo_client):
     with open("test/fixtures/bundle-example.json") as f:
         bundle = json.load(f)
-        yield bundle
->>>>>>> d96f3425
+        yield bundle