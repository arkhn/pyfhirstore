--- conflicted
+++ resolved
@@ -213,13 +213,9 @@
     """
     result = store.search("Patient", {"identifier.value": ["654321"]})
     assert len(result["items"]) == 1
-<<<<<<< HEAD
     assert all(
         element["identifier"][0]["value"] == "654321" for element in result["items"]
     )
-=======
-    assert all(element["identifier"][0]["value"] == "654321" for element in result["items"])
->>>>>>> 7992978b
 
 
 def test_search_one_param_multiple(store: FHIRStore):
@@ -230,12 +226,8 @@
     )
     assert len(result["items"]) == 2
     assert any(
-<<<<<<< HEAD
         element["name"][0]["family"] == ("Chalmers" or "Levin")
         for element in result["items"]
-=======
-        element["name"][0]["family"] == ("Chalmers" or "Levin") for element in result["items"]
->>>>>>> 7992978b
     )
     assert all(element["name"][0]["family"] != "Donald" for element in result["items"])
 
@@ -271,12 +263,8 @@
         for element in result["items"]
     )
     assert any(
-<<<<<<< HEAD
         element["managingOrganization"]["reference"]
         != "Organization/2.16.840.1.113883.19.5"
-=======
-        element["managingOrganization"]["reference"] != "Organization/2.16.840.1.113883.19.5"
->>>>>>> 7992978b
         for element in result["items"]
     )
 
@@ -288,19 +276,14 @@
     assert len(result["items"]) == 1
     assert all(element["name"][0]["family"] == "Donald" for element in result["items"])
     assert all(
-<<<<<<< HEAD
         element["name"][0]["family"] != ("Chalmers" or "Levin")
         for element in result["items"]
-=======
-        element["name"][0]["family"] != ("Chalmers" or "Levin") for element in result["items"]
->>>>>>> 7992978b
     )
 
 
 def test_search_two_params_and(store: FHIRStore):
     """Checks two parameter "and" search
     """
-<<<<<<< HEAD
     result = store.search(
         "Patient", {"identifier.value": ["12345"], "name.family": ["Chalmers"]}
     )
@@ -317,13 +300,6 @@
         element["name"][0]["family"] != "Donald" or "Levin"
         for element in result["items"]
     )
-=======
-    result = store.search("Patient", {"identifier.value": ["12345"], "name.family": ["Chalmers"]})
-    assert all(element["identifier"][0]["value"] == "12345" for element in result["items"])
-    assert all(element["identifier"][0]["value"] != "654321" for element in result["items"])
-    assert all(element["name"][0]["family"] == "Chalmers" for element in result["items"])
-    assert all(element["name"][0]["family"] != "Donald" or "Levin" for element in result["items"])
->>>>>>> 7992978b
     assert len(result["items"]) == 1
 
 
@@ -332,13 +308,9 @@
     """
     result = store.search("Patient", {"name.given": ["Peter", "James"]})
     assert len(result["items"]) == 1
-<<<<<<< HEAD
     assert any(
         element["name"][0]["given"] == "Peter" or "James" for element in result["items"]
     )
-=======
-    assert any(element["name"][0]["given"] == "Peter" or "James" for element in result["items"])
->>>>>>> 7992978b
     assert all(element["name"][0]["given"] != "Henry" for element in result["items"])
     assert all(element["name"][0]["given"] != "Duck" for element in result["items"])
 
@@ -354,7 +326,6 @@
         },
     )
     assert len(result["items"]) == 2
-<<<<<<< HEAD
     assert all(
         element["identifier"][0]["value"] != "654321" for element in result["items"]
     )
@@ -365,11 +336,6 @@
         element["name"][0]["family"] == "Levin" or "Chalmers"
         for element in result["items"]
     )
-=======
-    assert all(element["identifier"][0]["value"] != "654321" for element in result["items"])
-    assert all(element["identifier"][0]["value"] == "12345" for element in result["items"])
-    assert all(element["name"][0]["family"] == "Levin" or "Chalmers" for element in result["items"])
->>>>>>> 7992978b
     assert all(element["name"][0]["family"] != "Donald" for element in result["items"])
 
 
@@ -397,9 +363,7 @@
 
 def test_search_offset_reach_max(store: FHIRStore):
     result = store.search("Patient", {}, offset=3)
-<<<<<<< HEAD
     assert len(result["items"]) == 0
-
 
 def test_search_size_reach_max(store: FHIRStore):
     result = store.search("Patient", {}, result_size=101)
@@ -512,6 +476,3 @@
             },
         },
     ]
-=======
-    assert len(result["items"]) == 0
->>>>>>> 7992978b
